--- conflicted
+++ resolved
@@ -68,7 +68,6 @@
         <plugins>
             <plugin>
                 <groupId>org.apache.maven.plugins</groupId>
-<<<<<<< HEAD
                 <artifactId>maven-source-plugin</artifactId>
                 <version>2.1.2</version>
                 <executions>
@@ -102,8 +101,6 @@
             </plugin>
             <plugin>
                 <groupId>org.apache.maven.plugins</groupId>
-=======
->>>>>>> 63de17be
                 <artifactId>maven-javadoc-plugin</artifactId>
                 <version>2.8</version>
                 <configuration>
