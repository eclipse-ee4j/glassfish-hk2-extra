--- conflicted
+++ resolved
@@ -22,7 +22,7 @@
     <parent>
         <groupId>org.glassfish.hk2</groupId>
         <artifactId>hk2-extra-parent</artifactId>
-        <version>1.0.3-SNAPSHOT</version>
+        <version>1.0.4-SNAPSHOT</version>
     </parent>
     <artifactId>hk2-dependency-visualizer</artifactId>
     <name>HK2 dependency visualizer</name>
@@ -40,12 +40,8 @@
 
     <properties>
         <findbugs.exclude>${project.basedir}/exclude.xml</findbugs.exclude>
-<<<<<<< HEAD
         <maven.deploy.skip>true</maven.deploy.skip>
         <maven.javadoc.skip>true</maven.javadoc.skip>
-=======
-        <legal.doc.source>../</legal.doc.source>
->>>>>>> 68913c4a
     </properties>
 
     <build>
@@ -61,34 +57,6 @@
                 <directory>${basedir}/src/main/resources</directory>
             </resource>
         </resources>
-        <plugins>
-           <plugin>
-                <groupId>org.codehaus.mojo</groupId>
-                <artifactId>build-helper-maven-plugin</artifactId>
-                <version>1.8</version>
-                <executions>
-                   <execution>
-                            <id>add-legal-resource</id>
-                            <phase>generate-resources</phase>
-                            <goals>
-                                <goal>add-resource</goal>
-                            </goals>
-                            <configuration>
-                                <resources>
-                                    <resource>
-                                        <directory>${legal.doc.source}</directory>
-                                        <includes>
-                                            <include>NOTICE.md</include>
-                                            <include>LICENSE.md</include>
-                                        </includes>
-                                        <targetPath>META-INF</targetPath>
-                                    </resource>
-                                </resources>
-                            </configuration>
-                        </execution>
-                  </executions>
-            </plugin> 
-        </plugins>
     </build>
 
     <dependencies>
